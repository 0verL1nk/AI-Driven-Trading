# AI Trading System Configuration

# Exchange Settings
exchange:
  name: "binance"
  testnet: true  # Use testnet for paper trading
  api_key: ""  # Set via environment variable
  api_secret: ""  # Set via environment variable
  
# Trading Pairs
trading_pairs:
  - BTC/USDT:USDT
  - ETH/USDT:USDT
  - SOL/USDT:USDT
  - BNB/USDT:USDT
  - XRP/USDT:USDT
  - DOGE/USDT:USDT

# Timeframes for data collection
timeframes:
  intraday: "3m"  # Main decision timeframe
  short: "1m"
  medium: "15m"
  long: "4h"

# AI Decision Engine
ai:
  provider: "openai"  # openai, anthropic, local
<<<<<<< HEAD
  model: "deepseek-ai/DeepSeek-R1-0528-Qwen3-8B"
  is_reasoning_model: true  # 是否为推理模型(如DeepSeek-R1, o1等)
                            # true: 模型自带推理能力,一步输出思考+JSON
                            # false: 普通模型,需要两步调用(第一步思考,第二步输出JSON)
=======
  model: "deepseek-ai/deepseek-v3.1-terminus"
>>>>>>> 2763fe55
  base_url: ""  # 留空使用官方API，或填入第三方OpenAI兼容API地址
                # 示例：https://api.oneapi.com/v1 (国内中转)
                # 示例：http://localhost:8000/v1 (本地vLLM)
                # 注：也可通过环境变量OPENAI_BASE_URL配置
  temperature: 0.3  # 降低随机性，让AI更保守和一致
  max_tokens: 9000
  decision_interval_minutes: 3  # 3分钟决策一次（避免过度交易）
  enable_chain_of_thought: true
  multi_agent_validation: false  # Enable for critical decisions
  
  # Optional LLM parameters (根据模型需要配置)
  stream: true  # 流式输出（推荐，用于提取reasoning_content）
  # thinking_budget: 1024  # DeepSeek-R1专用：推理预算（注释掉=不限制，或设置更大值如32768）
  # response_format: {"type": "json_object"}  # 强制JSON输出（某些模型需要）
  # extra_body: {}  # 其他模型特定参数

# Paper Trading Settings
paper_trading:
  enabled: true
  initial_balance: 10000.0  # USDT
  slippage_percent: 0.1
  commission_percent: 0.04  # 0.04% maker/taker

# Database
database:
  host: "localhost"
  port: 5432
  name: "trading_db"
  user: "trading_user"
  password: ""  # Set via environment variable

# Redis
redis:
  host: "localhost"
  port: 6379
  db: 0

# Monitoring
monitoring:
  telegram_bot_token: ""  # Set via environment variable
  telegram_chat_id: ""  # Set via environment variable
  enable_alerts: true
  
# Logging
logging:
  level: "INFO"
  format: "json"
  file: "logs/trading.log"
<|MERGE_RESOLUTION|>--- conflicted
+++ resolved
@@ -26,14 +26,10 @@
 # AI Decision Engine
 ai:
   provider: "openai"  # openai, anthropic, local
-<<<<<<< HEAD
-  model: "deepseek-ai/DeepSeek-R1-0528-Qwen3-8B"
+  model: "deepseek-ai/deepseek-v3.1-terminus"
   is_reasoning_model: true  # 是否为推理模型(如DeepSeek-R1, o1等)
                             # true: 模型自带推理能力,一步输出思考+JSON
                             # false: 普通模型,需要两步调用(第一步思考,第二步输出JSON)
-=======
-  model: "deepseek-ai/deepseek-v3.1-terminus"
->>>>>>> 2763fe55
   base_url: ""  # 留空使用官方API，或填入第三方OpenAI兼容API地址
                 # 示例：https://api.oneapi.com/v1 (国内中转)
                 # 示例：http://localhost:8000/v1 (本地vLLM)
